--- conflicted
+++ resolved
@@ -8,12 +8,8 @@
 
 This is my final project for the CUDA Programming Course at Oxford (Prof. Mike Giles).
 
-<<<<<<< HEAD
-Course site: https://people.maths.ox.ac.uk/gilesm/cuda/
-=======
 Course website: https://people.maths.ox.ac.uk/gilesm/cuda/
 Practicals: https://github.com/MaxMLang/cuda-programming-notes 
->>>>>>> 075fbc05
 
 ## What this does
 
@@ -144,7 +140,7 @@
 
 ## Acknowledgments
 
-- Prof. Mike Giles & Wes Armour (teaching)
-- Oxford Math Institute
-- NVIDIA for CUDA
-- Oxford ARC for GPU access+- Prof. Mike Giles and Prof. Wes Armour for teaching the course
+- Oxford Mathematical Institute for hosting
+- NVIDIA for CUDA tools
+- Oxford ARC for GPU server access